--- conflicted
+++ resolved
@@ -355,7 +355,6 @@
     }
   }
 
-<<<<<<< HEAD
   public static boolean isValidFile(FileStatus fileStatus) {
     final String extension = FSUtils.getFileExtension(fileStatus.getPath().toString());
     if (PARQUET.getFileExtension().equals(extension)) {
@@ -371,10 +370,10 @@
     }
 
     return fileStatus.getLen() > 0;
-=======
+  }
+  
   public static boolean allowDuplicateInserts(Configuration conf) {
     WriteOperationType operationType = WriteOperationType.fromValue(conf.getString(FlinkOptions.OPERATION));
     return operationType == WriteOperationType.INSERT && !conf.getBoolean(FlinkOptions.INSERT_DEDUP);
->>>>>>> 20feb1a8
   }
 }